--- conflicted
+++ resolved
@@ -150,9 +150,6 @@
             };
         }
 
-<<<<<<< HEAD
-        private static SiteManager GetSiteManager(DefaultPathResolver pathResolver, DefaultSettingsResolver settingsResolver)
-=======
         public RemoteLogStreamManager CreateLogStreamManager(string path = null)
         {
             if (path != null)
@@ -162,8 +159,7 @@
             return new RemoteLogStreamManager(_site.ServiceUrl + "logstream" + path);
         }
 
-        private static SiteManager GetSiteManager(DefaultPathResolver pathResolver)
->>>>>>> 38967c7f
+        private static SiteManager GetSiteManager(DefaultPathResolver pathResolver, DefaultSettingsResolver settingsResolver)
         {
             return new SiteManager(pathResolver, traceFailedRequests: true, logPath: PathHelper.TestResultsPath, settingsResolver: settingsResolver);
         }
