﻿using System;
using System.Diagnostics;
using System.IO;
using Kudu.Core.Infrastructure;
using Kudu.Core.SourceControl.Git;
using Kudu.Web.Infrastructure;
using SystemEnvironment = System.Environment;


namespace Kudu.FunctionalTests.Infrastructure
{
    public static class Git
    {

        public static void Push(string repositoryName, string url, string localBranchName = "master", string remoteBranchName = "master")
        {
            Executable gitExe = GetGitExe(repositoryName);
            if (localBranchName.Equals("master"))
            {
                gitExe.Execute("push {0} {1}", url, remoteBranchName);
            }
            else
            {
                gitExe.Execute("push {0} {1}:{2}", url, localBranchName, remoteBranchName);
            }
        }
        
        public static void Revert(string repositoryPath, string commit = "HEAD")
        {
            Executable gitExe = GetGitExe(repositoryPath);
            gitExe.Execute("revert --no-edit \"{0}\"", commit);
        }

        public static void Reset(string repositoryPath, string commit = "HEAD^")
        {
            Executable gitExe = GetGitExe(repositoryPath);
            gitExe.Execute("reset --hard \"{0}\"", commit);
        }

        public static void CheckOut(string repositoryPath, string branchName)
        {
            Executable gitExe = GetGitExe(repositoryPath);
            gitExe.Execute("checkout -b {0} -t origin/{0}", branchName);
        }

        public static void Commit(string repositoryPath, string message)
        {
            Executable gitExe = GetGitExe(repositoryPath);
            try
            {
                gitExe.Execute("add -A", message);
                gitExe.Execute("commit -m \"{0}\"", message);
            }
            catch (Exception ex)
            {
                // Swallow exceptions on comit, since things like changing line endings
                // show up as an error
                Debug.WriteLine(ex.Message);
            }
        }

        public static void Add(string repositoryPath, string path)
        {
            Executable gitExe = GetGitExe(repositoryPath);
            gitExe.Execute("add \"{0}\"", path);
        }

        public static TestRepository Clone(string repositoryName, string source, bool createDirectory = false)
        {
            // Make sure the directory is empty
            string repositoryPath = GetRepositoryPath(repositoryName);
            FileSystemHelpers.DeleteDirectorySafe(repositoryPath);
            Executable gitExe = GetGitExe(repositoryName);

            if (createDirectory)
            {
                gitExe.Execute("clone \"{0}\"", source);
                // TODO: need to update this path once issue with clonning is solved
                return new TestRepository(Path.Combine(repositoryName,"git"));
            }
            else
            {
                gitExe.Execute("clone \"{0}\" .", source);
                return new TestRepository(repositoryName);
            }
            
        }

        public static TestRepository CreateLocalRepository(string repositoryName)
        {
            // Get the path to the repository
            string zippedPath = Path.Combine(PathHelper.ZippedRepositoriesDir, repositoryName + ".zip");

            // Unzip it
            Utils.Unzip(zippedPath, PathHelper.LocalRepositoriesDir);

            return new TestRepository(repositoryName);
        }

        public static string GetRepositoryPath(string repositoryName)
        {            
            return Path.Combine(PathHelper.LocalRepositoriesDir, repositoryName);
        }

        private static string ResolveGitPath()
        {
            string programFiles = SystemEnvironment.GetFolderPath(SystemEnvironment.SpecialFolder.ProgramFilesX86);
            string path = Path.Combine(programFiles, "Git", "bin", "git.exe");

            if (!File.Exists(path))
            {
                throw new InvalidOperationException("Unable to locate git.exe");
            }

            return path;
        }

        private static Executable GetGitExe(string repositoryPath)
        {
            if (!Path.IsPathRooted(repositoryPath))
            {
                repositoryPath = Path.Combine(PathHelper.LocalRepositoriesDir, repositoryPath);
            }
            FileSystemHelpers.EnsureDirectory(repositoryPath);

            return new Executable(ResolveGitPath(), repositoryPath);
        }
<<<<<<< HEAD

        public class TestRepository : IDisposable
        {
            private readonly string _physicalPath;
            private readonly GitExeRepository _repository;

            public TestRepository(string repositoryName)
            {
                _physicalPath = GetRepositoryPath(repositoryName);
                _repository = new GitExeRepository(_physicalPath);
            }
           
            public string CurrentId
            {
                get
                {
                    return _repository.CurrentId;
                }
            }

            public string PhysicalPath
            {
                get
                {
                    return _physicalPath;
                }
            }

            public void Dispose()
            {
                FileSystemHelpers.DeleteDirectorySafe(PhysicalPath);
            }
        }
=======
>>>>>>> 5ff030b0
    }
}<|MERGE_RESOLUTION|>--- conflicted
+++ resolved
@@ -125,41 +125,5 @@
 
             return new Executable(ResolveGitPath(), repositoryPath);
         }
-<<<<<<< HEAD
-
-        public class TestRepository : IDisposable
-        {
-            private readonly string _physicalPath;
-            private readonly GitExeRepository _repository;
-
-            public TestRepository(string repositoryName)
-            {
-                _physicalPath = GetRepositoryPath(repositoryName);
-                _repository = new GitExeRepository(_physicalPath);
-            }
-           
-            public string CurrentId
-            {
-                get
-                {
-                    return _repository.CurrentId;
-                }
-            }
-
-            public string PhysicalPath
-            {
-                get
-                {
-                    return _physicalPath;
-                }
-            }
-
-            public void Dispose()
-            {
-                FileSystemHelpers.DeleteDirectorySafe(PhysicalPath);
-            }
-        }
-=======
->>>>>>> 5ff030b0
     }
 }