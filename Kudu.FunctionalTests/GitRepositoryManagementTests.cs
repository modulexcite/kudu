﻿using System;
using System.Collections.Generic;
using System.IO;
using System.Linq;
using System.Net;
using System.Net.Http;
using Kudu.Core.Deployment;
using Kudu.FunctionalTests.Infrastructure;
using Xunit;

namespace Kudu.FunctionalTests
{
    public class GitRepositoryManagementTests
    {
        [Fact]
        public void PushSimpleRepoShouldDeploy()
        {
            // Arrange
            string repositoryName = "Bakery10";
            string appName = "PushSimpleRepoShouldDeploy";
            string verificationText = "Welcome to Fourth Coffee!";

            using (var repo = Git.CreateLocalRepository(repositoryName))
            {
                ApplicationManager.Run(appName, appManager =>
                {
                    // Act
<<<<<<< HEAD
                    appManager.GitDeploy(repo.PhysicalPath);
                    var results = appManager.DeploymentManager.GetResults().ToList();
=======
                    appManager.GitDeploy(repositoryName);
                    var results = appManager.DeploymentManager.GetResultsAsync().Result.ToList();
>>>>>>> 5ff030b0
                    var deployedFiles = new HashSet<string>(appManager.DeploymentManager.GetManifest(repo.CurrentId), StringComparer.OrdinalIgnoreCase);

                    // Assert
                    Assert.True(deployedFiles.Contains("Default.cshtml"));
                    Assert.Equal(1, results.Count);
                    Assert.Equal(DeployStatus.Success, results[0].Status);
                    Verify(appManager.SiteUrl, verificationText);
                });
            }
        }

        [Fact]
        public void PushRepoWithMultipleProjectsShouldDeploy()
        {
            // Arrange
            string repositoryName = "Mvc3Application";
            string appName = "PushRepoWithMultipleProjectsShouldDeploy";
            string verificationText = "Welcome to ASP.NET MVC! - Change1";
            using (var repo = Git.CreateLocalRepository(repositoryName))
            {
                ApplicationManager.Run(appName, appManager =>
                {
                    // Act
                    appManager.GitDeploy(repo.PhysicalPath);
                    var results = appManager.DeploymentManager.GetResults().ToList();

                    // Assert
                    Assert.Equal(1, results.Count);
                    Assert.Equal(DeployStatus.Success, results[0].Status);
                    Verify(appManager.SiteUrl, verificationText);
                });
            }
        }

        [Fact]
        public void PushRepoWithProjectAndNoSolutionShouldDeploy()
        {
            // Arrange
            string repositoryName = "Mvc3Application_NoSolution";
            string appName = "PushRepoWithProjectAndNoSolutionShouldDeploy";
            string verificationText = "Kudu Deployment Testing: Mvc3Application_NoSolution";

            using (var repo = Git.CreateLocalRepository(repositoryName))
            {
                ApplicationManager.Run(appName, appManager =>
                {
                    // Act
<<<<<<< HEAD
                    appManager.GitDeploy(repo.PhysicalPath);
                    var results = appManager.DeploymentManager.GetResults().ToList();
=======
                    appManager.GitDeploy(repositoryName);
                    var results = appManager.DeploymentManager.GetResultsAsync().Result.ToList();
>>>>>>> 5ff030b0

                    // Assert
                    Assert.Equal(1, results.Count);
                    Assert.Equal(DeployStatus.Success, results[0].Status);
                    Verify(appManager.SiteUrl, verificationText);
                });
            }
        }

        [Fact]
        public void PushAppChangesShouldTriggerBuild()
        {
            // Arrange
            string repositoryName = "Mvc3Application";
            string appName = "PushAppChangesShouldTriggerBuild";
            string verificationText = "Welcome to ASP.NET MVC!";

            using (var repo = Git.CreateLocalRepository(repositoryName))
            {
                ApplicationManager.Run(appName, appManager =>
                {
                    // Act
                    appManager.GitDeploy(repo.PhysicalPath);
                    Git.Revert(repo.PhysicalPath);
                    appManager.GitDeploy(repositoryName);
                    var results = appManager.DeploymentManager.GetResults().ToList();

                    // Assert
                    Assert.Equal(2, results.Count);
                    Assert.Equal(DeployStatus.Success, results[0].Status);
                    Verify(appManager.SiteUrl, verificationText);
                });
            }
        }

        [Fact]
        public void DeletesToRepositoryArePropagatedForWaps()
        {
            string repositoryName = "Mvc3Application";
            string appName = "DeletesToRepositoryArePropagatedForWaps";

            using (var repo = Git.CreateLocalRepository(repositoryName))
            {
                ApplicationManager.Run(appName, appManager =>
                {
                    string deletePath = Path.Combine(repo.PhysicalPath, @"Mvc3Application\Controllers\AccountController.cs");
                    string projectPath = Path.Combine(repo.PhysicalPath, @"Mvc3Application\Mvc3Application.csproj");

                    // Act
<<<<<<< HEAD
                    appManager.GitDeploy(repo.PhysicalPath);
                    var results = appManager.DeploymentManager.GetResults().ToList();
=======
                    appManager.GitDeploy(repositoryName);
                    var results = appManager.DeploymentManager.GetResultsAsync().Result.ToList();
>>>>>>> 5ff030b0

                    // Assert
                    Assert.Equal(1, results.Count);
                    Assert.Equal(DeployStatus.Success, results[0].Status);
                    Verify(appManager.SiteUrl + "Account/LogOn", statusCode: HttpStatusCode.OK);

                    File.Delete(deletePath);
                    File.WriteAllText(projectPath, File.ReadAllText(projectPath).Replace(@"<Compile Include=""Controllers\AccountController.cs"" />", ""));
<<<<<<< HEAD
                    Git.Commit(repo.PhysicalPath, "Deleted the filez");
                    appManager.GitDeploy(repo.PhysicalPath);
                    results = appManager.DeploymentManager.GetResults().ToList();
=======
                    Git.Commit(repositoryName, "Deleted the filez");
                    appManager.GitDeploy(repositoryName);
                    results = appManager.DeploymentManager.GetResultsAsync().Result.ToList();
>>>>>>> 5ff030b0

                    // Assert
                    Assert.Equal(2, results.Count);
                    Assert.Equal(DeployStatus.Success, results[1].Status);
                    Verify(appManager.SiteUrl + "Account/LogOn", statusCode: HttpStatusCode.NotFound);
                });
            }
        }

        [Fact]
        public void PushShouldOverwriteModifiedFilesInRepo()
        {
            // Arrange
            string repositoryName = "Mvc3Application";
            string appName = "PushShouldOverwriteModifiedFilesInRepo";
            string verificationText = "Welcome to ASP.NET MVC!";

            using (var repo = Git.CreateLocalRepository(repositoryName))
            {
                ApplicationManager.Run(appName, appManager =>
                {
                    // Act
                    appManager.GitDeploy(repositoryName);

                    Verify(appManager.SiteUrl, verificationText);

                    appManager.ProjectSystem.WriteAllText("Views/Home/Index.cshtml", "Hello world!");

                    Verify(appManager.SiteUrl, "Hello world!");

                    // Make an unrelated change (newline to the end of web.config)
                    repo.AppendFile(@"Mvc3Application\Web.config", "\n");

                    Git.Commit(repositoryName, "This is a test");

                    appManager.GitDeploy(repositoryName);

                    var results = appManager.DeploymentManager.GetResults().ToList();

                    // Assert
                    Assert.Equal(2, results.Count);
                    Assert.Equal(DeployStatus.Success, results[0].Status);
                    Verify(appManager.SiteUrl, verificationText);
                });
            }
        }

        [Fact]
        public void GoingBackInTimeShouldOverwriteModifiedFilesInRepo()
        {
            // Arrange
            string repositoryName = "Mvc3Application";
            string appName = "GoingBackInTimeShouldOverwriteModifiedFilesInRepo";
            string verificationText = "Welcome to ASP.NET MVC!";

            using (var repo = Git.CreateLocalRepository(repositoryName))
            {
                string id = repo.CurrentId;

                ApplicationManager.Run(appName, appManager =>
                {
                    // Act
                    appManager.GitDeploy(repositoryName);

                    Verify(appManager.SiteUrl, verificationText);

                    repo.AppendFile(@"Mvc3Application\Views\Home\Index.cshtml", "Say Whattttt!");

                    // Make a small changes and commit them to the local repo
                    Git.Commit(repositoryName, "This is a small changes"); 

                    // Push those changes
                    appManager.GitDeploy(repositoryName);

                    // Make a server site change and verify it shows up
                    appManager.ProjectSystem.WriteAllText("Views/Home/Index.cshtml", "Hello world!");

                    Verify(appManager.SiteUrl, "Hello world!");

                    // Now go back in time
                    appManager.DeploymentManager.WaitForDeployment(() =>
                    {
                        appManager.DeploymentManager.Deploy(id);
                    });


                    var results = appManager.DeploymentManager.GetResults().ToList();

                    // Assert
                    Assert.Equal(2, results.Count);
                    Assert.Equal(DeployStatus.Success, results[0].Status);
                    Verify(appManager.SiteUrl, verificationText);
                });
            }
        }

        [Fact]
        public void DeletesToRepositoryArePropagatedForNonWaps()
        {
            string repositoryName = "Bakery10";
            string appName = "DeletesToRepositoryArePropagatedForNonWaps";
            using (var repo = Git.CreateLocalRepository(repositoryName))
            {
                ApplicationManager.Run(appName, appManager =>
                {
                    string deletePath = Path.Combine(repo.PhysicalPath, @"Styles");

                    // Act
                    appManager.GitDeploy(repo.PhysicalPath);

                    // Assert
                    var results = appManager.DeploymentManager.GetResults().ToList();
                    Assert.Equal(1, results.Count);
                    Assert.Equal(DeployStatus.Success, results[0].Status);
                    Verify(appManager.SiteUrl + "Styles/Site.css", statusCode: HttpStatusCode.OK);


                    Directory.Delete(deletePath, recursive: true);
                    Git.Commit(repo.PhysicalPath, "Deleted all styles");

                    appManager.GitDeploy(repo.PhysicalPath);
                    results = appManager.DeploymentManager.GetResults().ToList();

                    // Assert
                    Assert.Equal(2, results.Count);
                    Assert.Equal(DeployStatus.Success, results[1].Status);
                    Verify(appManager.SiteUrl + "Styles/Site.css", statusCode: HttpStatusCode.NotFound);
                });
            }
        }

        [Fact]
        public void FirstPushDeletesPriorContent()
        {
            string repositoryName = "Bakery10";
            string appName = "FirstPushDeletesPriorContent";
            using (var repo = Git.CreateLocalRepository(repositoryName))
            {
                ApplicationManager.Run(appName, appManager =>
                {
                    appManager.ProjectSystem.WriteAllText("foo.txt", "This is a test file");
                    string url = appManager.SiteUrl + "/foo.txt";

                    Verify(url, "This is a test file");

                    // Act
                    appManager.GitDeploy(repo.PhysicalPath);

                    // Assert
                    var results = appManager.DeploymentManager.GetResultsAsync().Result.ToList();
                    Assert.Equal(1, results.Count);
                    Assert.Equal(DeployStatus.Success, results[0].Status);
                    Verify(appManager.SiteUrl);
                    Verify(url, statusCode: HttpStatusCode.NotFound);
                });
            }
        }

        [Fact]
        public void PushingToNonMasterBranchNoOps()
        {
            string repositoryName = "PushingToNonMasterBranchNoOps";
            string appName = "PushingToNonMasterBranchNoOps";
            string cloneUrl = "https://github.com/KuduApps/RepoWithMultipleBranches.git";
            using (var repo = Git.Clone(repositoryName, cloneUrl))
            {
                Git.CheckOut(repo.PhysicalPath, "test");
                ApplicationManager.Run(appName, appManager =>
                {
                    // Act
                    appManager.GitDeploy(repo.PhysicalPath, "test", "test");
                    var results = appManager.DeploymentManager.GetResults().ToList();

                    // Assert
                    Assert.Equal(0, results.Count);
                    Verify(appManager.SiteUrl, "The web site is under construction");
                });
            }
        }

        [Fact]
        public void PushingNonMasterBranchToMasterBranchShouldDeploy()
        {
            string repositoryName = "PushingNonMasterBranchToMasterBranchShouldDeploy";
            string appName = "PushingNonMasterBranchToMasterBranchShouldDeploy";
            string cloneUrl = "https://github.com/KuduApps/RepoWithMultipleBranches.git";
            using (var repo = Git.Clone(repositoryName, cloneUrl))
            {
                Git.CheckOut(repo.PhysicalPath, "test");
                ApplicationManager.Run(appName, appManager =>
                {
                    // Act
                    appManager.GitDeploy(repo.PhysicalPath, "test", "master");
                    var results = appManager.DeploymentManager.GetResults().ToList();

                    // Assert
                    Assert.Equal(1, results.Count);
                    Verify(appManager.SiteUrl, "Test branch");
                });
            }
        }

        [Fact]
        public void CloneFromEmptyRepoAndPushShouldDeploy()
        {
            string repositoryName = "CloneFromEmptyRepoAndPushShouldDeploy";
            string appName = "CloneFromEmptyRepoAndPushShouldDeploy";
            
            ApplicationManager.Run(appName, appManager =>
            {
                // Act
                using (var repo = Git.Clone(repositoryName, appManager.GitUrl, true))
                {  
                    // Add a file
                    File.WriteAllText(Path.Combine(repo.PhysicalPath, "hello.txt"), "Wow");
                    Git.Commit(repo.PhysicalPath, "Added hello.txt");
                    string helloUrl = appManager.SiteUrl + "/hello.txt";

                    appManager.GitDeploy(repo.PhysicalPath, "git");
                    var results = appManager.DeploymentManager.GetResults().ToList();                    
                                
                    // Assert
                    Assert.Equal(1, results.Count);
                    Verify(helloUrl, "Wow");
                }            
            });            
        }
            

        [Fact]
        public void GoingBackInTimeDeploysOldFiles()
        {
            string repositoryName = "Bakery10";
            string appName = "GoingBackInTimeDeploysOldFiles";
            using (var repo = Git.CreateLocalRepository(repositoryName))
            {
                string originalCommitId = repo.CurrentId;

                ApplicationManager.Run(appName, appManager =>
                {
                    // Deploy the app
                    appManager.GitDeploy(repo.PhysicalPath);

                    var results = appManager.DeploymentManager.GetResultsAsync().Result.ToList();
                    Assert.Equal(1, results.Count);
                    Verify(appManager.SiteUrl);

                    // Add a file
                    File.WriteAllText(Path.Combine(repo.PhysicalPath, "hello.txt"), "Wow");
                    Git.Commit(repo.PhysicalPath, "Added hello.txt");
                    string helloUrl = appManager.SiteUrl + "/hello.txt";

                    // Deploy those changes
                    appManager.GitDeploy(repo.PhysicalPath);

                    results = appManager.DeploymentManager.GetResultsAsync().Result.ToList();
                    Assert.Equal(2, results.Count);
                    Assert.Equal(DeployStatus.Success, results[1].Status);
                    Verify(helloUrl, "Wow");

                    appManager.DeploymentManager.WaitForDeployment(() =>
                    {
                        // Go back to the first deployment
                        appManager.DeploymentManager.Deploy(originalCommitId);
                    });

                    results = appManager.DeploymentManager.GetResultsAsync().Result.ToList();
                    Verify(helloUrl, statusCode: HttpStatusCode.NotFound);
                    Assert.Equal(2, results.Count);
                });
            }
        }

        [Fact]
        public void SpecificDeploymentConfiguration()
        {
            VerifyDeploymentConfiguration("SpecificDeploymentConfiguration",
                                          "WebApplication1",
                                          "This is the application I want deployed");
        }

        [Fact]
        public void SpecificDeploymentConfigurationForProjectFile()
        {
            VerifyDeploymentConfiguration("SpecificDeploymentConfigurationForProjectFile",
                                          "WebApplication1/WebApplication1.csproj",
                                          "This is the application I want deployed");
        }

        [Fact]
        public void SpecificDeploymentConfigurationForWebsite()
        {
            VerifyDeploymentConfiguration("SpecificDeploymentConfigurationForWebsite",
                                          "WebSite1",
                                          "This is a website!");
        }

        [Fact]
        public void SpecificDeploymentConfigurationForWebsiteWithSlash()
        {
            VerifyDeploymentConfiguration("SpecificDeploymentConfigurationForWebsiteWithSlash",
                                          "/WebSite1",
                                          "This is a website!");
        }

        private void VerifyDeploymentConfiguration(string name, string targetProject, string expectedText)
        {
            string cloneUrl = "https://github.com/KuduApps/SpecificDeploymentConfiguration.git";
            using (var repo = Git.Clone(name, cloneUrl))
            {
                ApplicationManager.Run(name, appManager =>
                {
                    string deploymentFile = Path.Combine(repo.PhysicalPath, @".deployment");
                    File.WriteAllText(deploymentFile, String.Format(@"[config]
project = {0}", targetProject));
                    Git.Commit(name, "Updated configuration");

                    // Act
<<<<<<< HEAD
                    appManager.GitDeploy(repo.PhysicalPath);
                    var results = appManager.DeploymentManager.GetResults().ToList();
=======
                    appManager.GitDeploy(name);
                    var results = appManager.DeploymentManager.GetResultsAsync().Result.ToList();
>>>>>>> 5ff030b0

                    // Assert
                    Assert.Equal(1, results.Count);
                    Assert.Equal(DeployStatus.Success, results[0].Status);
                    Verify(appManager.SiteUrl, expectedText);
                });
            }
        }

        public void Verify(string url, string content = null, HttpStatusCode statusCode = HttpStatusCode.OK)
        {
            var client = new HttpClient();
            var response = client.GetAsync(url).Result;
            Assert.Equal(statusCode, response.StatusCode);
            if (content != null)
            {
                var responseBody = response.Content.ReadAsStringAsync().Result;
                Assert.True(responseBody.Contains(content));
            }
        }
    }
}<|MERGE_RESOLUTION|>--- conflicted
+++ resolved
@@ -25,13 +25,8 @@
                 ApplicationManager.Run(appName, appManager =>
                 {
                     // Act
-<<<<<<< HEAD
-                    appManager.GitDeploy(repo.PhysicalPath);
-                    var results = appManager.DeploymentManager.GetResults().ToList();
-=======
-                    appManager.GitDeploy(repositoryName);
-                    var results = appManager.DeploymentManager.GetResultsAsync().Result.ToList();
->>>>>>> 5ff030b0
+                    appManager.GitDeploy(repo.PhysicalPath);
+                    var results = appManager.DeploymentManager.GetResultsAsync().Result.ToList();
                     var deployedFiles = new HashSet<string>(appManager.DeploymentManager.GetManifest(repo.CurrentId), StringComparer.OrdinalIgnoreCase);
 
                     // Assert
@@ -79,13 +74,10 @@
                 ApplicationManager.Run(appName, appManager =>
                 {
                     // Act
-<<<<<<< HEAD
-                    appManager.GitDeploy(repo.PhysicalPath);
-                    var results = appManager.DeploymentManager.GetResults().ToList();
-=======
-                    appManager.GitDeploy(repositoryName);
-                    var results = appManager.DeploymentManager.GetResultsAsync().Result.ToList();
->>>>>>> 5ff030b0
+                    appManager.GitDeploy(repo.PhysicalPath);
+                    var results = appManager.DeploymentManager.GetResultsAsync().Result.ToList();
+                    appManager.GitDeploy(repositoryName);
+                    var results = appManager.DeploymentManager.GetResultsAsync().Result.ToList();
 
                     // Assert
                     Assert.Equal(1, results.Count);
@@ -135,13 +127,10 @@
                     string projectPath = Path.Combine(repo.PhysicalPath, @"Mvc3Application\Mvc3Application.csproj");
 
                     // Act
-<<<<<<< HEAD
-                    appManager.GitDeploy(repo.PhysicalPath);
-                    var results = appManager.DeploymentManager.GetResults().ToList();
-=======
-                    appManager.GitDeploy(repositoryName);
-                    var results = appManager.DeploymentManager.GetResultsAsync().Result.ToList();
->>>>>>> 5ff030b0
+                    appManager.GitDeploy(repo.PhysicalPath);
+                    var results = appManager.DeploymentManager.GetResultsAsync().Result.ToList();
+                    appManager.GitDeploy(repositoryName);
+                    var results = appManager.DeploymentManager.GetResultsAsync().Result.ToList();
 
                     // Assert
                     Assert.Equal(1, results.Count);
@@ -150,15 +139,9 @@
 
                     File.Delete(deletePath);
                     File.WriteAllText(projectPath, File.ReadAllText(projectPath).Replace(@"<Compile Include=""Controllers\AccountController.cs"" />", ""));
-<<<<<<< HEAD
                     Git.Commit(repo.PhysicalPath, "Deleted the filez");
                     appManager.GitDeploy(repo.PhysicalPath);
-                    results = appManager.DeploymentManager.GetResults().ToList();
-=======
-                    Git.Commit(repositoryName, "Deleted the filez");
-                    appManager.GitDeploy(repositoryName);
                     results = appManager.DeploymentManager.GetResultsAsync().Result.ToList();
->>>>>>> 5ff030b0
 
                     // Assert
                     Assert.Equal(2, results.Count);
@@ -477,13 +460,8 @@
                     Git.Commit(name, "Updated configuration");
 
                     // Act
-<<<<<<< HEAD
-                    appManager.GitDeploy(repo.PhysicalPath);
-                    var results = appManager.DeploymentManager.GetResults().ToList();
-=======
-                    appManager.GitDeploy(name);
-                    var results = appManager.DeploymentManager.GetResultsAsync().Result.ToList();
->>>>>>> 5ff030b0
+                    appManager.GitDeploy(repo.PhysicalPath);
+                    var results = appManager.DeploymentManager.GetResultsAsync().Result.ToList();
 
                     // Assert
                     Assert.Equal(1, results.Count);
